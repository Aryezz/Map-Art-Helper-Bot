import hashlib
import re
import io
import random
import math
import logging
from typing import *
from dataclasses import dataclass
from datetime import datetime

import aiohttp
import discord
from discord.ext import commands
from PIL import Image
import humanize

from cogs import exceptions
from cogs import checks

session = aiohttp.ClientSession()

logger = logging.getLogger("discord.mapart.misc")


@dataclass
class MapMetadata:
    id: int
    rotation: int = 0
    position: Tuple[int, int] = (0, 0)

    async def fetch(self) -> bytes:
        # v parameter is used for caching, using random value to avoid getting outdated images
        url = f"https://mapartwall.rebane2001.com/mapimg/map_{self.id!s}.png?v={random.randint(0, 999_999_999)}"

        async with session.get(url, ssl=False) as resp:
            if not resp.status == 200:
                raise commands.CommandError("Mapartwall responded with response status code " + str(resp.status))

            data = await resp.read()

            return data


@dataclass
class MapArt:
    BLACKLIST = [  # blacklist for maps that violate discord TOS
            "89be42fca8ecce7d821bf36d82d9ffd00157d5b5a943dd379141607412e316b9",
            "ae6d3a992c15ee9b4f004d9e52dde6ed65681a1c0830e35475ac39452b11377b",
            "440dbb039ff6f2d57c0a540c84f0d07e32687c295388be76ec88fca990fc553e",
            "780dcdcf480185c5823b5115c4acbdfb251b45cba5bc09dc533ea9640e75d1e2",
            "9846db0d5cdd13deeea480d36e88bdc263e22dbea0458d90a84e599341a7f5cb",
            "8f3289eec87009bdc6f191c9223b9e753bf6ce86cf5daa9927ae4f2221ae363a",
            "83e247b8454deaeffda10bb621af803853b2598ad633340e7233f20df0160d28",
        ]

    maps: List[MapMetadata]

    async def generate_map(self, ctx, upscale: bool = False) -> discord.File:
        map_art_width = max(meta.position[0] for meta in self.maps) + 1
        map_art_height = max(meta.position[1] for meta in self.maps) + 1
        full_map = Image.new("RGBA", (map_art_width * 128, map_art_height * 128))
        map_cache: Dict[int, bytes] = {}

        for map in self.maps:
            if map.id not in map_cache.keys():
                map_cache[map.id] = await map.fetch()
            map_bytes = map_cache[map.id]

            if hashlib.sha256(map_bytes).hexdigest() in self.BLACKLIST:
                raise exceptions.BlacklistedMapError(map.id, ctx.author)

            img = Image.open(io.BytesIO(map_bytes)).convert("RGBA")

            if img.getextrema()[3][1] < 255:  # Map is completely transparent
                raise exceptions.TransparentMapError(map.id)

            if map.rotation:
                img = img.rotate(map.rotation * -90)

            full_map.paste(img, (map.position[0] * 128, map.position[1] * 128))

        if upscale:  # up-scaling maps for better viewing in the discord client
            full_map = full_map.resize((full_map.width * 4, full_map.height * 4), Image.NEAREST)

        img_bytes = io.BytesIO()
        full_map.save(img_bytes, format="PNG")
        img_bytes.seek(0)

        return discord.File(img_bytes, "map.png")


class SingleMapArt(MapArt):
    @classmethod
    async def convert(cls, ctx, map_id: str):
        if not map_id.isnumeric():
            raise commands.BadArgument("Map ID is not numeric")

        return cls([MapMetadata(id=int(map_id))])


class MultiMapRange(MapArt):
    @classmethod
    async def convert(cls, ctx, argument: str):
        if not (match := re.match(r"^(\d+)\s*-\s*(\d+)\s+(\d+)x(\d+)$", argument)):
            raise commands.BadArgument("Invalid Format")

        first_id, last_id = int(match[1]), int(match[2])
        width, height = int(match[3]), int(match[4])

        if not last_id - first_id + 1 == width * height:
            raise commands.BadArgument("Incorrect number of maps for size")

        if not 0 <= first_id < 32_767 or not 0 <= last_id < 32_767:
            raise commands.BadArgument("Map ID must be between 0 and 32767")

        map_ids = []
        for i, map_id in enumerate(range(first_id, last_id + 1)):
            x, y = i % width, i // width
            map_ids.append(MapMetadata(id=map_id, position=(x, y)))

        return cls(map_ids)


class MultiMapList(MapArt):
    @classmethod
    async def convert(cls, ctx, argument: str):
        if not re.match(r"^\d+(\.[1-3])?(\s*[,;]\s*\d+(\.[1-3])?)*$", argument):
            raise commands.BadArgument("Invalid Format")

        map_ids = []

        for y, line in enumerate(argument.split(";")):
            for x, map_meta in enumerate(line.split(",")):
                split_meta = map_meta.split(".")
                map_id, rot = int(split_meta[0]), int(split_meta[1]) if len(split_meta) == 2 else 0

                if not 0 <= map_id < 32_767:
                    raise commands.BadArgument("Map ID must be between 0 and 32767")

                map_ids.append(MapMetadata(id=map_id, rotation=rot, position=(x, y)))

        return cls(map_ids)


@dataclass
class BigMapArt:
    size: Tuple[int, int]
    type: str
    palette: str
    name: str
    artists: List[str]
    message_id: int

    @property
    def total_maps(self):
        return self.size[0] * self.size[1]

    @property
    def link(self):
        return "https://discord.com/channels/349201680023289867/349277718954901514/" + str(self.message_id)

    @property
    def artists_str(self):
        if len(self.artists) == 1:
            return self.artists[0]

        return ", ".join(self.artists[:-1]) + " and " + self.artists[-1]

    @property
    def line(self):
        size_info = f"{self.size[0]} x {self.size[1]} ({self.total_maps} maps)"
        extra_info = f"[{self.type}, {self.palette}] - [**{self.name}**]({self.link}) by **{self.artists_str}**"

        return size_info + " - " + extra_info


class MiscCommands(commands.Cog, name="Misc"):
    """Miscellaneous commands"""

    # informal cutoff for inclusion:
    # flat: 32 maps
    # semi-staircased: 12 maps
    # staircased: 8 maps
    biggest_maps = [
        BigMapArt((27, 16), "dual-layered", "two-colour", "no comment", ["popstonia"], 910748616283545640),
        BigMapArt((21, 12), "staircased", "full colour", "Angel's Mirror", ["KevinKC2014"], 953371453447884851),
        BigMapArt((11, 11), "flat", "98.7% carpet", "Mapopoly", ["T Gang"], 957248581339844668),
        BigMapArt((8, 8), "dual-layered", "carpet only", "ponystonia", ["popstonia"], 954851826770018364),
        BigMapArt((8, 8), "flat + terrain", "full colour", "Sky Masons", ["The Spawn Masons"], 916099357823103038),
        BigMapArt((9, 6), "flat", "two-colour", "Abaddons Last Art", ["Phi", "Albatros", "Tae"], 650500181573500928),
        BigMapArt((7, 7), "flat", "carpet only", "Fox Portrait", ["FoxMe"], 1161077180445499464),
        BigMapArt((8, 5), "flat", "full colour", "Deathly Hallows", ["Aryezz", "IronException", "THCFree", "Sanku"], 859364782891991040),
        BigMapArt((8, 4), "flat", "full colour", "Gotta Catch Em' All", ["Harri"], 616841031605944360),
        BigMapArt((11, 16), "flat", "carpet only", "The Diary", ["CirocDrip"], 1203487381878079548),
        BigMapArt((15, 10), "flat", "carpet only", "sick fearless bastard", ["nyxis", "GAN G SEA LANTERN"], 1203487345177788446),
        BigMapArt((9, 9), "flat", "carpet only", "DIMATOWN", ["GAN G SEA LANTERN", "DIMA"], 1203487165615579207),
        BigMapArt((10, 8), "flat", "carpet only", "Hausemaster should just delete the entire world of 2b2t", ["GAN G SEA LANTERN"], 1203486991799549973),
        BigMapArt((15, 10), "flat", "carpet only", "yodieland", ["GAN G SEA LANTERN"], 1203486952855306330),
        BigMapArt((5, 8), "flat", "carpet only", "belle delphine", ["GAN G SEA LANTERN"], 1203486395583430758),
        BigMapArt((8, 4), "flat", "carpet only", "KING KRUST", ["GAN G SEA LANTERN"], 1203486365711466618),
        BigMapArt((6, 8), "flat", "carpet only", "Godfrey, First Elden Lord", ["GAN G SEA LANTERN"], 1203486235100708864),
        BigMapArt((8, 8), "flat", "carpet only", "scrunch", ["GAN G SEA LANTERN"], 1203486157409755236),
        BigMapArt((6, 6), "flat", "carpet only", "Starscourge Radahn", ["GAN G SEA LANTERN"], 1203486002094673970),
        BigMapArt((8, 4), "flat", "carpet only", "GT-Four", ["GAN G SEA LANTERN"], 1203485858896945242),
        BigMapArt((7, 7), "flat", "carpet only", "big luni", ["GAN G SEA LANTERN"], 1203485846972530738),
        BigMapArt((6, 8), "flat", "carpet only", "joycongodz 999", ["GAN G SEA LANTERN"], 1203485833827459142),
        BigMapArt((9, 5), "flat", "carpet only", "2b2t_Uncensored Mod Team", ["GAN G SEA LANTERN"], 1203485398043459615),
        BigMapArt((6, 6), "flat", "carpet only", "small luni", ["GAN G SEA LANTERN"], 1203485357887332382),
        BigMapArt((20, 20), "flat", "carpet only", "Hubble Ultra Deep Field (2004)", ["DuctTapeMessiah"], 1205328109579145296),
        BigMapArt((8, 4), "flat", "carpet only", "2.2", ["CrowTheBest", "WrityGD", "M1vae"], 1197302445689274428),
        BigMapArt((9, 9), "flat", "carpet only", "He is the One - The Matrix", ["DuctTapeMessiah"], 1216129369525846118),
        BigMapArt((9, 9), "flat", "carpet only", "party luna (crunchy cat)", ["GAN G SEA LANTERN"], 1220512516137025636),
        BigMapArt((6, 6), "flat", "carpet only", "penis_fucking @p_f", ["GAN G SEA LANTERN"], 1220511596951109652),
        BigMapArt((9, 5), "flat", "carpet only", "Castle in the Sky", ["GAN G SEA LANTERN"], 1220512849277747270),
        BigMapArt((10, 10), "flat", "carpet only", "MOGWARTS", ["GAN G SEA LANTERN"], 1220512934753603624),
        BigMapArt((11, 10), "flat", "carpet only", "sung jinwoo", ["GAN G SEA LANTERN"], 1220513150613590026),
        BigMapArt((6, 10), "flat", "carpet only", "Porsche", ["GAN G SEA LANTERN"], 1220513270163701760),
        BigMapArt((14, 8), "flat", "carpet only", "2b - nier automata", ["GAN G SEA LANTERN"], 1220513282184708107),
        BigMapArt((9, 6), "flat", "carpet only", "oyasumi punpun", ["GAN G SEA LANTERN"], 1220513486778404924),
        BigMapArt((6, 6), "flat", "carpet only", "Malenia", ["GAN G SEA LANTERN"], 1220513568299155556),
        BigMapArt((16, 9), "flat", "carpet only", "vagabound", ["GAN G SEA LANTERN"], 1220513651476267058),
        BigMapArt((10, 14), "flat", "carpet only", "one punch man", ["GAN G SEA LANTERN"], 1220513849925570602),
        BigMapArt((56, 31), "flat", "carpet only", "The Chronicles of Narnia", ["GAN G SEA LANTERN"], 1220514239794380920),
        BigMapArt((11, 11), "flat", "carpet only", "Mapopoly Remake", ["DuctTapeMessiah"], 1221594752256970894),
        BigMapArt((8, 4), "flat", "carpet only", "Fit vs Rusher", ["DuctTapeMessiah"], 1226665632725209139),
        BigMapArt((8, 5), "flat", "carpet only", "2018 Monaco Grand Prix", ["Lawnguy"], 1242692739280408596),
        BigMapArt((28, 16), "flat", "carpet only", "Andromeda", ["CrowTheBest", "Zoooroo", "DrunkTemo", "xVoid", "purppl1q1337", "GaussDrake"], 1246205275833110700),
        BigMapArt((6, 8), "flat", "carpet only", "Trigun", ["DuctTapeMessiah"], 1246577236249935933),
        BigMapArt((10, 10), "flat", "carpet only", "Randar", ["DuctTapeMessiah"], 1252019712619974700),
        BigMapArt((30, 42), "staircased", "full colour", "Angel's Melody", ["KevinKC2014"], 1280588126980542578),
        BigMapArt((25, 35), "flat", "carpet only", "The True Kings", ["P529", "Camii"], 1291181240560390285),
        BigMapArt((6, 8), "flat", "greyscale", "unnamed (nun)", ["Hecklar"], 1309017165705515018),

        # small but staircased
        BigMapArt((5, 5), "staircased", "full colour", "fork and knife emoji", ["B-_-Kala"], 1225127888815259779),
        BigMapArt((4, 3), "semi-staircased", "full colour", "Princess Mononoke - Tree frame",
                  ["Radaggon", "Jalvaviel", "JeeJ_LEL"], 1236281012888272896),
        BigMapArt((4, 6), "staircased", "full colour", "Melina", ["KevinKC2014"], 979443925456650330),
        BigMapArt((4, 6), "staircased", "full colour", "Ranni", ["KevinKC2014"], 979443925456650330),
        BigMapArt((4, 2), "staircased", "full colour", "Tifa NSFW 2", ["CreightTrain0079"], 1245934868970606672),
        BigMapArt((3, 3), "staircased", "carpet only", "untitled", ["EXALTED JF PX"], 1194396923885531228),
        BigMapArt((5, 3), "staircased", "carpet only", "King of the world", ["zoooroo"], 1251910659692564601),
        BigMapArt((2, 4), "semi-staircased", "full colour", "Marika and the Rune of Death", ["Radagon"], 1251966163706056705),
        BigMapArt((3, 4), "semi-staircased", "full colour", "Montparnasse Train Crash", ["JeeJ_LEL"], 1289958472821248020),
<<<<<<< HEAD
        BigMapArt((2, 4), "staircased", "full colour", "Sakura Miko", ["Wilbur"], 1298987270342311976),
        BigMapArt((3, 3), "staircased", "full colour", "La Mitrailleuse", ["IceTank", "JeeJ_LEL", "Jalvaviel"], 1300942131178766437),
        BigMapArt((6, 4), "staircased", "greyscale", "Eren, Ch. 110", ["Synthestra"], 1301401955905699900),
        BigMapArt((4, 6), "semi-staircased", "full colour", "Maliketh", ["Radagon"], 1302302922415014009),
        BigMapArt((4, 3), "staircased", "full colour", "Die Hard", ["_xque"], 1315384372924387340),
        BigMapArt((4, 3), "staircased", "full colour", "Family Guy", ["Jaack420"], 1316142094594609213),
=======
        BigMapArt((3, 3), "staircased", "full colour", "La Mitrailleuse", ["IceTank", "JeeJ_LEL", "Jalvaviel"], 1300942131178766437),
        BigMapArt((4, 6), "semi-staircased", "full colour", "Maliketh", ["Radaggon"], 1302302922415014009),
        BigMapArt((2, 4), "staircased", "full colour", "Sakura Miko", ["Wilbur"], 1298987270342311976),
        BigMapArt((6, 4), "staircased", "greyscale", "Eren, Ch. 110", ["Synthestra"], 1301401955905699900),
>>>>>>> fb29b7fa

    ]

    def __init__(self, bot):
        self.bot = bot
        self.bot.help_command.cog = self

        # we sort by total maps (descending) and message id (-> message age - ascending)
        # because the ordering is opposite for the two, we invert the message id, so when reversed we get the ascending
        # order that we want. There is probably a more pythonic way to do this, but whatever.
        self.biggest_maps = sorted(self.biggest_maps, key=lambda x: (x.total_maps, x.message_id * -1), reverse=True)

    @commands.is_nsfw()
    @commands.command(enabled=False)
    async def stitch(self, ctx, *, map_art: Union[SingleMapArt, MultiMapRange, MultiMapList]):
        """
        Stitches together maps from mapartwall, map_ids has to be one of the following formats:
        * 1234-1239 3x2 (generates 2x2 map with the ids 1234-1238)
        * 1234,1235,1236;1237,1238,1239 (generates the same map, useful when the maps are not in order)
        * 1234,1234.1;1234.3,1234.2 (add periods after an id to rotate the map 1-3 times clockwise)
        """
        async with ctx.channel.typing():
            await ctx.send(file=await map_art.generate_map(ctx))

    @commands.is_nsfw()
    @commands.command(aliases=["id"], enabled=False)
    async def map(self, ctx, map_art: SingleMapArt):
        """Sends a map from mapartwall"""
        async with ctx.channel.typing():
            await ctx.send(file=await map_art.generate_map(ctx, upscale=True))

    @map.error
    @stitch.error
    async def map_error(self, ctx, error):
        error = getattr(error, 'original', error)

        if isinstance(error, exceptions.TransparentMapError):
            await ctx.reply(f"Map {error.map_id!s} is empty.")
        elif isinstance(error, exceptions.BlacklistedMapError):
            logger.error(error)

    @checks.is_in_bot_stuff()
    @commands.command(aliases=["largest"])
    async def biggest(self, ctx, page: Optional[int] = 1, *filters):
        """The biggest map art on 2b2t

        Usage: !!biggest [page] [filters]

        Parameters
        ----------
        page : int, optional
            The page number
        filters : list, optional
            Filters to apply to the list of maps.
            To filter out flat maps, use `-f`,
            to filter out carpet-only maps, use `-c` or `-co`
        """

        if page is None:  # make mypy shut up
            return

        maps_to_consider: List[BigMapArt] = self.biggest_maps

        # without any filters, the cutoff is 32 individual maps
        # => smaller maps only show up if you explicitly filter
        if len(filters) == 0:
            maps_to_consider = list(filter(lambda m: m.total_maps >= 32, maps_to_consider))

        filter_flat_options: List[str] = ["-f", "-flat"]
        if any(f in filters for f in filter_flat_options):
            flat_types: List[str] = ["flat", "dual-layered", "flat + terrain"]
            maps_to_consider = list(filter(lambda x: x.type not in flat_types, maps_to_consider))

        filter_carpet_only_options: List[str] = ["-c", "-co", "-carpet", "-carpetonly", "-carpet-only"]
        if any(f in filters for f in filter_carpet_only_options):
            carpet_only_types: List[str] = ["carpet only", "two-colour", "98.7% carpet"]
            maps_to_consider = list(filter(lambda x: x.palette not in carpet_only_types, maps_to_consider))

        max_page = math.ceil(len(maps_to_consider) / 10)

        if 0 >= page or page > max_page:
            await ctx.reply(f"Page {page} is invalid.")
            return

        maps = maps_to_consider[(page - 1) * 10:page * 10]
        ranks = {1: "🥇", 2: "🥈", 3: "🥉"}

        message = "# Biggest map-art ever built on 2b2t:\n"

        for (i, bigmap) in enumerate(maps):
            rank = i + 1 + (page - 1) * 10
            message += f"**{ranks.get(rank, f'{rank}:')}** {bigmap.line}\n"

        message += f"\n_Page {page}/{max_page}"
        filters_joined = ' ' + ' '.join(filters) if filters else ""
        if page < max_page:
            message += f" - use `!!biggest {page + 1}{filters_joined}` to see next page"
        elif page > 1:  # only show previous page hint if not on first page
            message += f" - use `!!biggest {page - 1}{filters_joined}` to see previous page"
        message += "_"  # end italics

        await ctx.send(message)

    @commands.command()
    async def info(self, ctx):
        """Info about the bot"""
        description = (
            "Map Art Helper bot made with :heart: by Aryezz#9352\n"
            "Feel free to suggest ideas for improvements / new commands\n"
            "Source Code: https://gitlab.com/Aryezz/map-art-helper-bot"
        )
        url = "https://cdn.discordapp.com/avatars/241663921390485506/a_21562dbefcd6abff27bff9e98a1e317f.gif?size=1024"
        embed = discord.Embed(title="Map Art Helper", description=description, colour=discord.Colour.gold())
        embed.set_thumbnail(url=url)

        await ctx.send(embed=embed)

    @commands.is_owner()
    @commands.command(hidden=True)
    async def reload(self, ctx):
        """Reloads all cogs"""
        for extension in list(self.bot.extensions.keys()):
            await self.bot.reload_extension(extension)

        await ctx.send("reloaded all cogs")

    @commands.command()
    async def uptime(self, ctx):
        """Shows the bot uptime"""
        delta = self.bot.started - datetime.now()
        delta_f = humanize.precisedelta(delta, minimum_unit="seconds", suppress=["years", "months"], format="%d")
        msg = f"Uptime: {delta_f}"

        await ctx.send(msg)


async def setup(client):
    await client.add_cog(MiscCommands(client))<|MERGE_RESOLUTION|>--- conflicted
+++ resolved
@@ -233,8 +233,7 @@
 
         # small but staircased
         BigMapArt((5, 5), "staircased", "full colour", "fork and knife emoji", ["B-_-Kala"], 1225127888815259779),
-        BigMapArt((4, 3), "semi-staircased", "full colour", "Princess Mononoke - Tree frame",
-                  ["Radaggon", "Jalvaviel", "JeeJ_LEL"], 1236281012888272896),
+        BigMapArt((4, 3), "semi-staircased", "full colour", "Princess Mononoke - Tree frame", ["Radagon", "Jalvaviel", "JeeJ_LEL"], 1236281012888272896),
         BigMapArt((4, 6), "staircased", "full colour", "Melina", ["KevinKC2014"], 979443925456650330),
         BigMapArt((4, 6), "staircased", "full colour", "Ranni", ["KevinKC2014"], 979443925456650330),
         BigMapArt((4, 2), "staircased", "full colour", "Tifa NSFW 2", ["CreightTrain0079"], 1245934868970606672),
@@ -242,20 +241,12 @@
         BigMapArt((5, 3), "staircased", "carpet only", "King of the world", ["zoooroo"], 1251910659692564601),
         BigMapArt((2, 4), "semi-staircased", "full colour", "Marika and the Rune of Death", ["Radagon"], 1251966163706056705),
         BigMapArt((3, 4), "semi-staircased", "full colour", "Montparnasse Train Crash", ["JeeJ_LEL"], 1289958472821248020),
-<<<<<<< HEAD
         BigMapArt((2, 4), "staircased", "full colour", "Sakura Miko", ["Wilbur"], 1298987270342311976),
         BigMapArt((3, 3), "staircased", "full colour", "La Mitrailleuse", ["IceTank", "JeeJ_LEL", "Jalvaviel"], 1300942131178766437),
         BigMapArt((6, 4), "staircased", "greyscale", "Eren, Ch. 110", ["Synthestra"], 1301401955905699900),
         BigMapArt((4, 6), "semi-staircased", "full colour", "Maliketh", ["Radagon"], 1302302922415014009),
         BigMapArt((4, 3), "staircased", "full colour", "Die Hard", ["_xque"], 1315384372924387340),
         BigMapArt((4, 3), "staircased", "full colour", "Family Guy", ["Jaack420"], 1316142094594609213),
-=======
-        BigMapArt((3, 3), "staircased", "full colour", "La Mitrailleuse", ["IceTank", "JeeJ_LEL", "Jalvaviel"], 1300942131178766437),
-        BigMapArt((4, 6), "semi-staircased", "full colour", "Maliketh", ["Radaggon"], 1302302922415014009),
-        BigMapArt((2, 4), "staircased", "full colour", "Sakura Miko", ["Wilbur"], 1298987270342311976),
-        BigMapArt((6, 4), "staircased", "greyscale", "Eren, Ch. 110", ["Synthestra"], 1301401955905699900),
->>>>>>> fb29b7fa
-
     ]
 
     def __init__(self, bot):
